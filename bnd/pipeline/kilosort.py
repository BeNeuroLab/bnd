import os
from configparser import ConfigParser
from pathlib import Path

import torch
from kilosort import run_kilosort
from kilosort.utils import PROBE_DIR, download_probes

<<<<<<< HEAD
from ..logger import set_logging
from ..config import Config, _load_config
=======
from bnd import set_logging
from bnd.config import Config, _load_config

>>>>>>> 129186da
from ..config import find_file

logger = set_logging(__name__)


def read_metadata(filepath: Path) -> dict:
    """Parse a section-less INI file (eg NPx metadata file) and return a dictionary of key-value pairs."""
    with open(filepath, "r") as f:
        content = f.read()
        # Inject a dummy section header
        content_with_section = "[dummy_section]\n" + content

    config = ConfigParser()
    config.optionxform = str  # disables lowercasing
    config.read_string(content_with_section)

    return dict(config.items("dummy_section"))


def add_entry_to_metadata(filepath: Path, tag: str, value: str) -> None:
    """
    Add or update a tag=value entry in the NPx metadata.
    """
    with open(filepath, "a") as f:  # append mode
        f.write(f"{tag}={value}\n")


def _read_probe_type(meta_file_path: str) -> str:
    meta = read_metadata(meta_file_path)
    probe_type_val = meta["imDatPrb_type"]
    if int(probe_type_val) == 0:
        probe_type = (
            "neuropixPhase3B1_kilosortChanMap.mat"  # Neuropixels Phase3B1 (staggered)
        )
    elif int(probe_type_val) == 2013:
        probe_type = "NP2_kilosortChanMap.mat"
    else:
        raise ValueError(
            "Probe type not recogised. It appears to be different from Npx 1.0 or 2.0"
        )
    return probe_type


def _fix_session_ap_metadata(meta_file_path: Path) -> None:
    """to inject `fileSizeBytes` and `fileTimeSecs` if they are missing"""
    meta = read_metadata(meta_file_path)
    if "fileSizeBytes" not in meta:
        datafile_path = find_file(meta_file_path.parent, "ap.bin")[0]
        data_size = os.path.getsize(datafile_path)
        add_entry_to_metadata(meta_file_path, "fileSizeBytes", str(data_size))
        data_duration = data_size / int(meta["nSavedChans"]) / 2 / int(meta["imSampRate"])
        add_entry_to_metadata(meta_file_path, "fileTimeSecs", str(data_duration))
        logger.warning(
            f"AP Metadata missing values: Injected fileSizeBytes: {data_size} and fileTimeSecs: {data_duration}"
        )
        _fix_session_lf_metadata(meta_file_path)


def _fix_session_lf_metadata(meta_ap_path: Path) -> None:
    """to inject `fileSizeBytes` and `fileTimeSecs` to the LFP metadata, if they are missing"""
    meta_file_path = meta_ap_path.parent / (meta_ap_path.stem.replace("ap", "lf") + ".meta")
    meta = read_metadata(meta_file_path)
    if "fileSizeBytes" not in meta:
        datafile_path = find_file(meta_file_path.parent, "lf.bin")[0]
        data_size = os.path.getsize(datafile_path)
        add_entry_to_metadata(meta_file_path, "fileSizeBytes", str(data_size))
        data_duration = data_size / int(meta["nSavedChans"]) / 2 / int(meta["imSampRate"])
        add_entry_to_metadata(meta_file_path, "fileTimeSecs", str(data_duration))
        logger.warning(
            f"LFP Metadata missing values: Injected fileSizeBytes: {data_size} and fileTimeSecs: {data_duration}"
        )


def run_kilosort_on_stream(
    config: Config,
    probe_folder_path: Path,
    recording_path: Path,
    session_path: Path,
    probe_name: str = "neuropixPhase3B1_kilosortChanMap.mat",
) -> None:
    """
    Runs kilosort4 on a raw SpikeGLX data and saves to output folder within the directory

    Parameters
    ----------
    probe_folder_path : Path
        Path to probe folder with raw SpikeGLX data (i.e., _imec0 or _imec1)
    recording_path : Path
        Path to recording directory with probe folders (i.e., _g0 or _g1)
    session_path : Path
        Path to the session directory
    probe_name : str
        Type of neuropixels probe

    Returns
    -------

    """
    meta_file_path = config.get_subdirectories_from_pattern(probe_folder_path, "*ap.meta")[0]

    sorter_params = {
        "n_chan_bin": int(read_metadata(meta_file_path)["nSavedChans"]),
    }

    ksort_output_path = (
        session_path
        / f"{session_path.name}_ksort"
        / recording_path.name
        / probe_folder_path.name
    )
    ksort_output_path.mkdir(parents=True, exist_ok=True)

    if not PROBE_DIR.exists():
        logger.info("Probe directory not found, downloading probes")
        download_probes()

    if any(PROBE_DIR.glob(f"{probe_name}")):
        # Sometimes the gateway can throw an error so just double check.
        download_probes()

    # Check if the metadata file is complete
    # when SpikeGLX crashes, metadata misses some values.
    _fix_session_ap_metadata(meta_file_path)
    # Find out which probe type we have
    probe_name = _read_probe_type(meta_file_path)

    _ = run_kilosort(
        settings=sorter_params,
        probe_name=probe_name,
        data_dir=probe_folder_path,
        results_dir=ksort_output_path,
        save_preprocessed_copy=False,
        verbose_console=False,
    )
    return


def run_kilosort_on_recording(
    config: Config, recording_path: Path, session_path: Path
) -> None:
    """
    Run kilosort on a single recording within a session

    Parameters
    ----------
    config : Config
        Configuration class
    recording_path : Path
        Path to recording directory with probe folders (i.e., _g0 or _g1)
    session_path : Path
        Path to the session directory

    Returns
    -------

    """

    if isinstance(recording_path, str):
        raw_recording_path = Path(recording_path)

    if not recording_path.is_relative_to(config.LOCAL_PATH / "raw"):
        raise ValueError(f"{recording_path} is not in {config.LOCAL_PATH / 'raw'}")

    probe_paths = config.get_subdirectories_from_pattern(recording_path, "*_imec?")
    for probe_path in probe_paths:
        logger.info(f"Processing probe: {probe_path.name[-5:]}")

        run_kilosort_on_stream(config, probe_path, recording_path, session_path)

    return


def run_kilosort_on_session(session_path: Path) -> None:
    """
    Entry function to run kilosort4 on a single session recording

    Parameters
    ----------
    session_path : Path:
        Path to the session directory

    Returns
    -------

    """
    config = _load_config()

    if isinstance(session_path, str):
        session_path = Path(session_path)

    kilosort_output_folders = config.get_subdirectories_from_pattern(session_path, "*_ksort")

    if not any(session_path.rglob("*.bin")):
        logger.warning(
            f"No ephys files found. Consider running `bnd dl {session_path.name} -e"
        )

    elif kilosort_output_folders:
        logger.warning(f"Kilosort output already exists. Skipping kilosort call")

    else:
        ephys_recording_folders = config.get_subdirectories_from_pattern(session_path, "*_g?")
        # Check kilosort is installed in environment
        if torch.cuda.is_available():
            logger.info(f"CUDA is available. GPU device: {torch.cuda.get_device_name(0)}")
        else:
            logger.warning("CUDA is not available. GPU computations will not be enabled.")
            if len(ephys_recording_folders) > 1:
                raise ValueError(
                    "It seems you are trying to run kilosort without GPU. Look at the README on instrucstions of how to do this. "
                )

        for recording_path in ephys_recording_folders:
            logger.info(f"Processing recording: {recording_path.name}")
            run_kilosort_on_recording(
                config,
                recording_path,
                session_path,
            )

    return<|MERGE_RESOLUTION|>--- conflicted
+++ resolved
@@ -6,14 +6,8 @@
 from kilosort import run_kilosort
 from kilosort.utils import PROBE_DIR, download_probes
 
-<<<<<<< HEAD
 from ..logger import set_logging
 from ..config import Config, _load_config
-=======
-from bnd import set_logging
-from bnd.config import Config, _load_config
-
->>>>>>> 129186da
 from ..config import find_file
 
 logger = set_logging(__name__)
